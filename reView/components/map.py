# -*- coding: utf-8 -*-
"""Map class.

Used in (at least) the scenario and reeds pages.
"""
import copy

import pandas as pd
import plotly.graph_objects as go
import plotly.express as px

from reView import UNITS, Q_
from reView.utils.classes import DiffUnitOptions
from reView.utils.config import Config
from reView.utils.constants import COLORS, DEFAULT_LAYOUT
from reView.utils.functions import convert_to_title

<<<<<<< HEAD
MAP_LAYOUT = copy.deepcopy(DEFAULT_LAYOUT)
MAP_LAYOUT.update(
    {
        "margin": {"l": 20, "r": 115, "t": 70, "b": 20},
        "plot_bgcolor": "#083C04",
        "mapbox": {
            "accesstoken": (
                "pk.eyJ1IjoidHJhdmlzc2l1cyIsImEiOiJjamZiaHh4b28waXNkMnpt"
                "aWlwcHZvdzdoIn0.9pxpgXxyyhM6qEF_dcyjIQ"
            ),
            "style": "satellite-streets",
            "center": {"lon": -97.5, "lat": 39.5},
            "zoom": 3.25,
        },
        "uirevision": True,
    }
=======

MAP_LAYOUT = dict(
    dragmode="select",
    font_family="Time New Roman",
    font_size=15,
    hovermode="closest",
    legend=dict(size=20),
    margin=dict(l=20, r=115, t=115, b=20),
    paper_bgcolor="#1663B5",
    plot_bgcolor="#083C04",
    titlefont=dict(color="white", size=18, family="Time New Roman"),
    # paper_bgcolor="white",
    # plot_bgcolor="white",
    # titlefont=dict(color="black", size=18, family="Time New Roman"),
    title=dict(
        yref="container",
        x=0.05,
        y=0.95,
        yanchor="top",
        pad=dict(b=10),
    ),
    mapbox=dict(
        accesstoken=(
            "pk.eyJ1IjoidHJhdmlzc2l1cyIsImEiOiJjamZiaHh4b28waXNkMnpt"
            "aWlwcHZvdzdoIn0.9pxpgXxyyhM6qEF_dcyjIQ"
        ),
        style="satellite-streets",
        center=dict(lon=-97.5, lat=39.5),
        zoom=2.75,
    ),
>>>>>>> 3d6fe614
)


def build_title(df, signal_dict, map_selection=None, chart_selection=None):
    """Create chart title."""
    # Unpack signal
    path = signal_dict["path"]
    path2 = signal_dict["path2"]

    # Project configuration object
    config = Config(signal_dict["project"])

    recalc = signal_dict["recalc"]
    y = signal_dict["y"]
    y_no_diff_suffix = DiffUnitOptions.remove_from_variable_name(y)
    diff = DiffUnitOptions.from_variable_name(y) is not None
    is_percentage_diff = (
        DiffUnitOptions.from_variable_name(y) == DiffUnitOptions.PERCENTAGE
    )
    if diff and is_percentage_diff:
        units = "%"
    else:
        units = config.units.get(y_no_diff_suffix, "")

    if recalc == "off":
        recalc_table = None
    else:
        recalc_table = signal_dict["recalc_table"]

    # Infer scenario name from path
    s1 = build_name(path)

    # User specified FCR?
    if recalc_table and "least" not in s1.lower():
        msgs = []
        for k, v in recalc_table["scenario_a"].items():
            if v:
                msgs.append(f"{k}: {v}")
        if msgs:
            reprint = ", ".join(msgs)
            s1 += f" ({reprint})"

    # Least Cost
    if "least" in s1.lower():
        s1 = infer_recalc(s1)

    # Append variable title
    title = "<br>".join(
        [s1, config.titles.get(y_no_diff_suffix, convert_to_title(y))]
    )

    # Add variable aggregation value
    if y_no_diff_suffix in AGGREGATIONS:
        ag_fun = AGGREGATIONS[y_no_diff_suffix]
        if ag_fun == "mean":
            conditioner = "Average"
        else:
            conditioner = "Total"
    else:
        ag_fun = "mean"
        conditioner = "Average"
        # ag_fun = "sum"
        # conditioner = "Sum"

    # Difference title
    if diff:
        s2 = os.path.basename(path2).replace("_sc.csv", "")
        s2 = " ".join([s.capitalize() for s in s2.split("_")])
        if recalc_table:
            msgs = []
            for k, v in recalc_table["scenario_b"].items():
                if v:
                    msgs.append(f"{k}: {v}")
            if msgs:
                reprint = ", ".join(msgs)
                s2 += f" ({reprint})"

        title = "{} vs. <br>{}<br>".format(s1, s2) + config.titles.get(
            y_no_diff_suffix, convert_to_title(y)
        )
        conditioner = f"{units} Difference | Average"
        punits = ""

    is_df = isinstance(df, pd.core.frame.DataFrame)
    y_exists = y_no_diff_suffix and y_no_diff_suffix.lower() != "none"
    not_category = units != "category"

    # Map title (not chart)
    if is_df and y_exists and not_category:
        if y_no_diff_suffix == "capacity" and units != "%":
            ag = round(df[y].apply(ag_fun) / 1_000_000, 4)
            punits = ["TW"]
            conditioner = conditioner.replace("Average", "Total")
        else:
            ag = round(df[y].apply(ag_fun), 2)

            if diff:
                punits = []
            else:
                punits = [config.units.get(y_no_diff_suffix, "")]
        ag_print = ["  |  {}: {:,}".format(conditioner, ag)]
        title = " ".join([title] + ag_print + punits)
        if "hydrogen_annual_kg" in df:
            ag = round(df["hydrogen_annual_kg"].sum(), 2)
            ag_print = ["  |  {}: {:,}".format("Total H2", ag)]
            title = " ".join([title] + ag_print)

    if map_selection:
        map_selection_print = "Selected point count: {:,}".format(
            len(map_selection["points"])
        )
        title = "  |  ".join([title, map_selection_print])

    if chart_selection:
        chart_selection_print = "Selected point count: {:,}".format(
            len(chart_selection["points"])
        )
        title = "<br>".join([title, chart_selection_print])

    return title


def infer_recalc(title):
    """Quick title fix for recalc least cost paths."""
    variables = ["fcr", "capex", "opex", "losses"]
    if "least" in title.lower():
        title = " ".join(title.split(" ")[:-1])
        if any([v in title for v in variables]):
            title = title.replace("-", ".")
            first_part = title.split("  ")[0]
            recalc_part = title.split("  ")[1]
            new_part = []
            for part in recalc_part.split():
                letters = "".join([c for c in part if c.isalpha()])
                numbers = part.replace(letters, "")
                new_part.append(letters + ": " + numbers)
            title = first_part + " (" + ", ".join(new_part) + ")"
    return title


class Map:
    """Methods for building the mapbox scatter plot."""

    def __init__(
        self,
        df,
        color_var,
        plot_title,
        project=None,
        basemap="light",
        colorscale="Viridis",
        color_min=None,
        color_max=None,
        demand_data=None,
    ):
        """Initialize ScatterPlot object."""
        self.df = df
        self.color_var = color_var
        self.plot_title = plot_title
        self.project = project
        self.basemap = basemap
        self.colorscale = colorscale
        self.cmin, self.cmax = ColorRange(
            df, color_var, project, color_min, color_max
        )
        self.demand_data = demand_data

        if project:
            self.units = Config(self.project).units.get(self.color_var, "")
        else:
            self.units = ""

    def __repr__(self):
        """Return representation string."""
        name = self.__class__.__name__
        params = [f"{k}={v}" for k, v in self.__dict__.items() if k != "df"]
        params.append(f"df='DataFrame with {self.df.shape[0]:,} rows'")
        param_str = ", ".join(params)
        msg = f"<{name} object: {param_str}>"
        return msg

    def figure(self, point_size, reverse_color=False):
        """Build scatter plot figure."""
        self.df["text"] = self.hover_text
        if self.df.empty:
            figure = go.Figure()
            figure.update_layout(
                xaxis={"visible": False},
                yaxis={"visible": False},
                annotations=[
                    {
                        "text": "No matching data found",
                        "xref": "paper",
                        "yref": "paper",
                        "showarrow": False,
                        "font": {"size": 28},
                    }
                ],
            )
        elif self.units == "category":
            # Create data object
            figure = px.scatter_mapbox(
                data_frame=self.df,
                color=self.color_var,
                lon="longitude",
                lat="latitude",
                custom_data=["sc_point_gid", "print_capacity"],
                hover_name="text",
            )
            figure.update_traces(marker=self.marker(point_size, reverse_color))
        else:
            # Create data object
            figure = px.scatter_mapbox(
                data_frame=self.df,
                lon="longitude",
                lat="latitude",
                custom_data=["sc_point_gid", "print_capacity"],
                hover_name="text",
            )
            figure.update_traces(marker=self.marker(point_size, reverse_color))

            if self.demand_data is not None:
                self.demand_data["text"] = (
                    self.demand_data["sera_node"]
                    + ", "
                    + self.demand_data["State"]
                    + ". <br>Demand:   "
                    + self.demand_data["load"].astype(str)
                    + " kg"
                )

                fig2 = px.scatter_mapbox(
                    self.demand_data,
                    lon="longitude",
                    lat="latitude",
                    color_discrete_sequence=["red"],
                    hover_name="text",
                )
                figure.add_trace(fig2.data[0])

        # Update the layout
        layout = self.layout
        figure.update_layout(**layout)

        return figure

    @property
    def hover_text(self):
        """Return hover text column."""
        if self.demand_data is not None:
            text = (
                self.demand_data["sera_node"]
                + ", "
                + self.demand_data["State"]
                + ". <br>Demand:   "
                + self.demand_data["load"].astype(str)
                + " kg"
            )
        elif self.units == "category":
            try:
                text = (
                    self.df["county"]
                    + " County, "
                    + self.df["state"]
                    + ": <br>   "
                    + self.df[self.color_var].astype(str)
                    + " "
                    + self.units
                )
            except KeyError:
                text = (
                    round(self.df[self.color_var], 2).astype(str)
                    + " "
                    + self.units
                )
        else:
            extra_str = ""
            if "hydrogen_annual_kg" in self.df:
                extra_str += (
                    "<br>    H2 Supply:    "
                    + self.df["hydrogen_annual_kg"].apply(lambda x: f"{x:,}")
                    + " kg    "
                )
            if "dist_to_selected_load" in self.df:
                extra_str += (
                    "<br>    Dist to load:    "
                    + self.df["dist_to_selected_load"].apply(
                        lambda x: f"{x:,.2f}"
                    )
                    + " km    "
                )

            try:
                text = (
                    self.df["county"]
                    + " County, "
                    + self.df["state"]
                    + ":"
                    + extra_str
                    + f"<br>    {convert_to_title(self.color_var)}:   "
                    + self.df[self.color_var].round(2).astype(str)
                    + " "
                    + self.units
                )
            except KeyError:
                text = (
                    extra_str
                    + f"<br>    {convert_to_title(self.color_var)}:   "
                    + self.df[self.color_var].round(2).astype(str)
                    + " "
                    + self.units
                )

        return text

    @property
    def layout(self):
        """Build the map data layout dictionary."""
        layout = copy.deepcopy(MAP_LAYOUT)
        layout["mapbox"]["style"] = self.basemap
        layout["showlegend"] = self.show_legend
        layout["title"]["text"] = self.plot_title
        layout["yaxis"] = dict(range=[self.cmin, self.cmax])
        return layout

    def marker(self, point_size, reverse_color=False):
        """Return marker dictionary."""
        if self.units == "category":
            marker = dict(
                opacity=1.0,
                reversescale=reverse_color,
                size=point_size,
            )
        else:
            marker = dict(
                color=self.df[self.color_var],
                colorscale=COLORS[self.colorscale],
                cmin=None if self.cmin is None else float(self.cmin),
                cmax=None if self.cmax is None else float(self.cmax),
                opacity=1.0,
                reversescale=reverse_color,
                size=point_size,
                colorbar=dict(
                    title=dict(
                        text=self.units,
                        font=dict(
                            size=15, color="white", family="New Times Roman"
                        ),
                    ),
                    tickfont=dict(color="white", family="New Times Roman"),
                ),
            )

        return marker

    @property
    def show_legend(self):
        """Boolean switch to show/hide legend."""
        return self.units == "category"


class ColorRange:
    """Helper class to represent the color range."""

    def __init__(self, df, color_var, project=None, color_min=None,
                 color_max=None):
        """Initialize ColorRange object."""
        self.df = df
        self.color_var = color_var
        if project:
            scales = Config(project).scales.get(self.color_var, {})
        else:
            scales = {}
        self._color_min = color_min or scales.get("min")
        self._color_max = color_max or scales.get("max")

    def __iter__(self):
        return iter((self.min, self.max))

    @property
    def min(self):
        """Return appropriate color minimum value."""
        if self._color_max and not self._color_min:
            return self.df[self.color_var].min()

        return self._color_min

    @property
    def max(self):
        """Return appropriate color maximum value."""
        if self._color_min and not self._color_max:
            return self.df[self.color_var].max()

<<<<<<< HEAD
        return self._color_max


def build_title(df, var, project, map_selection=None, delimiter="  |  "):
    """Create chart title."""
    # Project configuration object
    config = Config(project)
    var_no_diff_suffix = DiffUnitOptions.remove_from_variable_name(var)
    diff = DiffUnitOptions.from_variable_name(var) is not None
    is_percentage_diff = (
        DiffUnitOptions.from_variable_name(var) == DiffUnitOptions.PERCENTAGE
    )
    if diff and is_percentage_diff:
        units = "percent"
    else:
        units = config.units.get(var_no_diff_suffix)

    # Append variable title
    title = config.titles.get(var_no_diff_suffix, convert_to_title(var))

    # Difference title
    if diff:
        title = delimiter.join([title, "Difference"])

    is_df = isinstance(df, pd.core.frame.DataFrame)
    var_exists = var_no_diff_suffix and var_no_diff_suffix.lower() != "none"
    not_category = units != "category"

    # Map title (not chart)
    if is_df and var_exists and not_category:
        average = Q_(df[var].apply("mean"), units)
        if average.dimensionless:
            average = average.to_reduced_units()
        if "dollar" not in f"{average}":
            average = average.to_compact()

        extra = f"Average: {average:~H.2f}"

        # we can make this more general by
        # allowing user input about this in config
        if "capacity" in var_no_diff_suffix and units != "percent":
            capacity = (df[var].apply("sum") * UNITS.MW).to_compact()
            extra = delimiter.join([extra, f"Total: {capacity:~H.2f}"])

        if "hydrogen_annual_kg" in df and not diff:
            total_hydrogen = df["hydrogen_annual_kg"].sum() * UNITS.kilograms
            extra = delimiter.join(
                [extra, f"Total H2: {total_hydrogen.to_compact():~H.2f}"]
            )

        title = delimiter.join([title, extra])

    if map_selection:
        n_points_selected = len(map_selection["points"])
        map_selection_print = f"Selected point count: {n_points_selected:,}"
        title = delimiter.join([title, map_selection_print])

    return title

=======
        return self._color_max

>>>>>>> 3d6fe614
<|MERGE_RESOLUTION|>--- conflicted
+++ resolved
@@ -1,523 +1,347 @@
-# -*- coding: utf-8 -*-
-"""Map class.
-
-Used in (at least) the scenario and reeds pages.
-"""
-import copy
-
-import pandas as pd
-import plotly.graph_objects as go
-import plotly.express as px
-
-from reView import UNITS, Q_
-from reView.utils.classes import DiffUnitOptions
-from reView.utils.config import Config
-from reView.utils.constants import COLORS, DEFAULT_LAYOUT
-from reView.utils.functions import convert_to_title
-
-<<<<<<< HEAD
-MAP_LAYOUT = copy.deepcopy(DEFAULT_LAYOUT)
-MAP_LAYOUT.update(
-    {
-        "margin": {"l": 20, "r": 115, "t": 70, "b": 20},
-        "plot_bgcolor": "#083C04",
-        "mapbox": {
-            "accesstoken": (
-                "pk.eyJ1IjoidHJhdmlzc2l1cyIsImEiOiJjamZiaHh4b28waXNkMnpt"
-                "aWlwcHZvdzdoIn0.9pxpgXxyyhM6qEF_dcyjIQ"
-            ),
-            "style": "satellite-streets",
-            "center": {"lon": -97.5, "lat": 39.5},
-            "zoom": 3.25,
-        },
-        "uirevision": True,
-    }
-=======
-
-MAP_LAYOUT = dict(
-    dragmode="select",
-    font_family="Time New Roman",
-    font_size=15,
-    hovermode="closest",
-    legend=dict(size=20),
-    margin=dict(l=20, r=115, t=115, b=20),
-    paper_bgcolor="#1663B5",
-    plot_bgcolor="#083C04",
-    titlefont=dict(color="white", size=18, family="Time New Roman"),
-    # paper_bgcolor="white",
-    # plot_bgcolor="white",
-    # titlefont=dict(color="black", size=18, family="Time New Roman"),
-    title=dict(
-        yref="container",
-        x=0.05,
-        y=0.95,
-        yanchor="top",
-        pad=dict(b=10),
-    ),
-    mapbox=dict(
-        accesstoken=(
-            "pk.eyJ1IjoidHJhdmlzc2l1cyIsImEiOiJjamZiaHh4b28waXNkMnpt"
-            "aWlwcHZvdzdoIn0.9pxpgXxyyhM6qEF_dcyjIQ"
-        ),
-        style="satellite-streets",
-        center=dict(lon=-97.5, lat=39.5),
-        zoom=2.75,
-    ),
->>>>>>> 3d6fe614
-)
-
-
-def build_title(df, signal_dict, map_selection=None, chart_selection=None):
-    """Create chart title."""
-    # Unpack signal
-    path = signal_dict["path"]
-    path2 = signal_dict["path2"]
-
-    # Project configuration object
-    config = Config(signal_dict["project"])
-
-    recalc = signal_dict["recalc"]
-    y = signal_dict["y"]
-    y_no_diff_suffix = DiffUnitOptions.remove_from_variable_name(y)
-    diff = DiffUnitOptions.from_variable_name(y) is not None
-    is_percentage_diff = (
-        DiffUnitOptions.from_variable_name(y) == DiffUnitOptions.PERCENTAGE
-    )
-    if diff and is_percentage_diff:
-        units = "%"
-    else:
-        units = config.units.get(y_no_diff_suffix, "")
-
-    if recalc == "off":
-        recalc_table = None
-    else:
-        recalc_table = signal_dict["recalc_table"]
-
-    # Infer scenario name from path
-    s1 = build_name(path)
-
-    # User specified FCR?
-    if recalc_table and "least" not in s1.lower():
-        msgs = []
-        for k, v in recalc_table["scenario_a"].items():
-            if v:
-                msgs.append(f"{k}: {v}")
-        if msgs:
-            reprint = ", ".join(msgs)
-            s1 += f" ({reprint})"
-
-    # Least Cost
-    if "least" in s1.lower():
-        s1 = infer_recalc(s1)
-
-    # Append variable title
-    title = "<br>".join(
-        [s1, config.titles.get(y_no_diff_suffix, convert_to_title(y))]
-    )
-
-    # Add variable aggregation value
-    if y_no_diff_suffix in AGGREGATIONS:
-        ag_fun = AGGREGATIONS[y_no_diff_suffix]
-        if ag_fun == "mean":
-            conditioner = "Average"
-        else:
-            conditioner = "Total"
-    else:
-        ag_fun = "mean"
-        conditioner = "Average"
-        # ag_fun = "sum"
-        # conditioner = "Sum"
-
-    # Difference title
-    if diff:
-        s2 = os.path.basename(path2).replace("_sc.csv", "")
-        s2 = " ".join([s.capitalize() for s in s2.split("_")])
-        if recalc_table:
-            msgs = []
-            for k, v in recalc_table["scenario_b"].items():
-                if v:
-                    msgs.append(f"{k}: {v}")
-            if msgs:
-                reprint = ", ".join(msgs)
-                s2 += f" ({reprint})"
-
-        title = "{} vs. <br>{}<br>".format(s1, s2) + config.titles.get(
-            y_no_diff_suffix, convert_to_title(y)
-        )
-        conditioner = f"{units} Difference | Average"
-        punits = ""
-
-    is_df = isinstance(df, pd.core.frame.DataFrame)
-    y_exists = y_no_diff_suffix and y_no_diff_suffix.lower() != "none"
-    not_category = units != "category"
-
-    # Map title (not chart)
-    if is_df and y_exists and not_category:
-        if y_no_diff_suffix == "capacity" and units != "%":
-            ag = round(df[y].apply(ag_fun) / 1_000_000, 4)
-            punits = ["TW"]
-            conditioner = conditioner.replace("Average", "Total")
-        else:
-            ag = round(df[y].apply(ag_fun), 2)
-
-            if diff:
-                punits = []
-            else:
-                punits = [config.units.get(y_no_diff_suffix, "")]
-        ag_print = ["  |  {}: {:,}".format(conditioner, ag)]
-        title = " ".join([title] + ag_print + punits)
-        if "hydrogen_annual_kg" in df:
-            ag = round(df["hydrogen_annual_kg"].sum(), 2)
-            ag_print = ["  |  {}: {:,}".format("Total H2", ag)]
-            title = " ".join([title] + ag_print)
-
-    if map_selection:
-        map_selection_print = "Selected point count: {:,}".format(
-            len(map_selection["points"])
-        )
-        title = "  |  ".join([title, map_selection_print])
-
-    if chart_selection:
-        chart_selection_print = "Selected point count: {:,}".format(
-            len(chart_selection["points"])
-        )
-        title = "<br>".join([title, chart_selection_print])
-
-    return title
-
-
-def infer_recalc(title):
-    """Quick title fix for recalc least cost paths."""
-    variables = ["fcr", "capex", "opex", "losses"]
-    if "least" in title.lower():
-        title = " ".join(title.split(" ")[:-1])
-        if any([v in title for v in variables]):
-            title = title.replace("-", ".")
-            first_part = title.split("  ")[0]
-            recalc_part = title.split("  ")[1]
-            new_part = []
-            for part in recalc_part.split():
-                letters = "".join([c for c in part if c.isalpha()])
-                numbers = part.replace(letters, "")
-                new_part.append(letters + ": " + numbers)
-            title = first_part + " (" + ", ".join(new_part) + ")"
-    return title
-
-
-class Map:
-    """Methods for building the mapbox scatter plot."""
-
-    def __init__(
-        self,
-        df,
-        color_var,
-        plot_title,
-        project=None,
-        basemap="light",
-        colorscale="Viridis",
-        color_min=None,
-        color_max=None,
-        demand_data=None,
-    ):
-        """Initialize ScatterPlot object."""
-        self.df = df
-        self.color_var = color_var
-        self.plot_title = plot_title
-        self.project = project
-        self.basemap = basemap
-        self.colorscale = colorscale
-        self.cmin, self.cmax = ColorRange(
-            df, color_var, project, color_min, color_max
-        )
-        self.demand_data = demand_data
-
-        if project:
-            self.units = Config(self.project).units.get(self.color_var, "")
-        else:
-            self.units = ""
-
-    def __repr__(self):
-        """Return representation string."""
-        name = self.__class__.__name__
-        params = [f"{k}={v}" for k, v in self.__dict__.items() if k != "df"]
-        params.append(f"df='DataFrame with {self.df.shape[0]:,} rows'")
-        param_str = ", ".join(params)
-        msg = f"<{name} object: {param_str}>"
-        return msg
-
-    def figure(self, point_size, reverse_color=False):
-        """Build scatter plot figure."""
-        self.df["text"] = self.hover_text
-        if self.df.empty:
-            figure = go.Figure()
-            figure.update_layout(
-                xaxis={"visible": False},
-                yaxis={"visible": False},
-                annotations=[
-                    {
-                        "text": "No matching data found",
-                        "xref": "paper",
-                        "yref": "paper",
-                        "showarrow": False,
-                        "font": {"size": 28},
-                    }
-                ],
-            )
-        elif self.units == "category":
-            # Create data object
-            figure = px.scatter_mapbox(
-                data_frame=self.df,
-                color=self.color_var,
-                lon="longitude",
-                lat="latitude",
-                custom_data=["sc_point_gid", "print_capacity"],
-                hover_name="text",
-            )
-            figure.update_traces(marker=self.marker(point_size, reverse_color))
-        else:
-            # Create data object
-            figure = px.scatter_mapbox(
-                data_frame=self.df,
-                lon="longitude",
-                lat="latitude",
-                custom_data=["sc_point_gid", "print_capacity"],
-                hover_name="text",
-            )
-            figure.update_traces(marker=self.marker(point_size, reverse_color))
-
-            if self.demand_data is not None:
-                self.demand_data["text"] = (
-                    self.demand_data["sera_node"]
-                    + ", "
-                    + self.demand_data["State"]
-                    + ". <br>Demand:   "
-                    + self.demand_data["load"].astype(str)
-                    + " kg"
-                )
-
-                fig2 = px.scatter_mapbox(
-                    self.demand_data,
-                    lon="longitude",
-                    lat="latitude",
-                    color_discrete_sequence=["red"],
-                    hover_name="text",
-                )
-                figure.add_trace(fig2.data[0])
-
-        # Update the layout
-        layout = self.layout
-        figure.update_layout(**layout)
-
-        return figure
-
-    @property
-    def hover_text(self):
-        """Return hover text column."""
-        if self.demand_data is not None:
-            text = (
-                self.demand_data["sera_node"]
-                + ", "
-                + self.demand_data["State"]
-                + ". <br>Demand:   "
-                + self.demand_data["load"].astype(str)
-                + " kg"
-            )
-        elif self.units == "category":
-            try:
-                text = (
-                    self.df["county"]
-                    + " County, "
-                    + self.df["state"]
-                    + ": <br>   "
-                    + self.df[self.color_var].astype(str)
-                    + " "
-                    + self.units
-                )
-            except KeyError:
-                text = (
-                    round(self.df[self.color_var], 2).astype(str)
-                    + " "
-                    + self.units
-                )
-        else:
-            extra_str = ""
-            if "hydrogen_annual_kg" in self.df:
-                extra_str += (
-                    "<br>    H2 Supply:    "
-                    + self.df["hydrogen_annual_kg"].apply(lambda x: f"{x:,}")
-                    + " kg    "
-                )
-            if "dist_to_selected_load" in self.df:
-                extra_str += (
-                    "<br>    Dist to load:    "
-                    + self.df["dist_to_selected_load"].apply(
-                        lambda x: f"{x:,.2f}"
-                    )
-                    + " km    "
-                )
-
-            try:
-                text = (
-                    self.df["county"]
-                    + " County, "
-                    + self.df["state"]
-                    + ":"
-                    + extra_str
-                    + f"<br>    {convert_to_title(self.color_var)}:   "
-                    + self.df[self.color_var].round(2).astype(str)
-                    + " "
-                    + self.units
-                )
-            except KeyError:
-                text = (
-                    extra_str
-                    + f"<br>    {convert_to_title(self.color_var)}:   "
-                    + self.df[self.color_var].round(2).astype(str)
-                    + " "
-                    + self.units
-                )
-
-        return text
-
-    @property
-    def layout(self):
-        """Build the map data layout dictionary."""
-        layout = copy.deepcopy(MAP_LAYOUT)
-        layout["mapbox"]["style"] = self.basemap
-        layout["showlegend"] = self.show_legend
-        layout["title"]["text"] = self.plot_title
-        layout["yaxis"] = dict(range=[self.cmin, self.cmax])
-        return layout
-
-    def marker(self, point_size, reverse_color=False):
-        """Return marker dictionary."""
-        if self.units == "category":
-            marker = dict(
-                opacity=1.0,
-                reversescale=reverse_color,
-                size=point_size,
-            )
-        else:
-            marker = dict(
-                color=self.df[self.color_var],
-                colorscale=COLORS[self.colorscale],
-                cmin=None if self.cmin is None else float(self.cmin),
-                cmax=None if self.cmax is None else float(self.cmax),
-                opacity=1.0,
-                reversescale=reverse_color,
-                size=point_size,
-                colorbar=dict(
-                    title=dict(
-                        text=self.units,
-                        font=dict(
-                            size=15, color="white", family="New Times Roman"
-                        ),
-                    ),
-                    tickfont=dict(color="white", family="New Times Roman"),
-                ),
-            )
-
-        return marker
-
-    @property
-    def show_legend(self):
-        """Boolean switch to show/hide legend."""
-        return self.units == "category"
-
-
-class ColorRange:
-    """Helper class to represent the color range."""
-
-    def __init__(self, df, color_var, project=None, color_min=None,
-                 color_max=None):
-        """Initialize ColorRange object."""
-        self.df = df
-        self.color_var = color_var
-        if project:
-            scales = Config(project).scales.get(self.color_var, {})
-        else:
-            scales = {}
-        self._color_min = color_min or scales.get("min")
-        self._color_max = color_max or scales.get("max")
-
-    def __iter__(self):
-        return iter((self.min, self.max))
-
-    @property
-    def min(self):
-        """Return appropriate color minimum value."""
-        if self._color_max and not self._color_min:
-            return self.df[self.color_var].min()
-
-        return self._color_min
-
-    @property
-    def max(self):
-        """Return appropriate color maximum value."""
-        if self._color_min and not self._color_max:
-            return self.df[self.color_var].max()
-
-<<<<<<< HEAD
-        return self._color_max
-
-
-def build_title(df, var, project, map_selection=None, delimiter="  |  "):
-    """Create chart title."""
-    # Project configuration object
-    config = Config(project)
-    var_no_diff_suffix = DiffUnitOptions.remove_from_variable_name(var)
-    diff = DiffUnitOptions.from_variable_name(var) is not None
-    is_percentage_diff = (
-        DiffUnitOptions.from_variable_name(var) == DiffUnitOptions.PERCENTAGE
-    )
-    if diff and is_percentage_diff:
-        units = "percent"
-    else:
-        units = config.units.get(var_no_diff_suffix)
-
-    # Append variable title
-    title = config.titles.get(var_no_diff_suffix, convert_to_title(var))
-
-    # Difference title
-    if diff:
-        title = delimiter.join([title, "Difference"])
-
-    is_df = isinstance(df, pd.core.frame.DataFrame)
-    var_exists = var_no_diff_suffix and var_no_diff_suffix.lower() != "none"
-    not_category = units != "category"
-
-    # Map title (not chart)
-    if is_df and var_exists and not_category:
-        average = Q_(df[var].apply("mean"), units)
-        if average.dimensionless:
-            average = average.to_reduced_units()
-        if "dollar" not in f"{average}":
-            average = average.to_compact()
-
-        extra = f"Average: {average:~H.2f}"
-
-        # we can make this more general by
-        # allowing user input about this in config
-        if "capacity" in var_no_diff_suffix and units != "percent":
-            capacity = (df[var].apply("sum") * UNITS.MW).to_compact()
-            extra = delimiter.join([extra, f"Total: {capacity:~H.2f}"])
-
-        if "hydrogen_annual_kg" in df and not diff:
-            total_hydrogen = df["hydrogen_annual_kg"].sum() * UNITS.kilograms
-            extra = delimiter.join(
-                [extra, f"Total H2: {total_hydrogen.to_compact():~H.2f}"]
-            )
-
-        title = delimiter.join([title, extra])
-
-    if map_selection:
-        n_points_selected = len(map_selection["points"])
-        map_selection_print = f"Selected point count: {n_points_selected:,}"
-        title = delimiter.join([title, map_selection_print])
-
-    return title
-
-=======
-        return self._color_max
-
->>>>>>> 3d6fe614
+# -*- coding: utf-8 -*-
+"""Map class.
+
+Used in (at least) the scenario and reeds pages.
+"""
+import copy
+
+import pandas as pd
+import plotly.graph_objects as go
+import plotly.express as px
+
+from reView import UNITS, Q_
+from reView.utils.classes import DiffUnitOptions
+from reView.utils.config import Config
+from reView.utils.constants import COLORS, DEFAULT_LAYOUT
+from reView.utils.functions import convert_to_title
+
+MAP_LAYOUT = copy.deepcopy(DEFAULT_LAYOUT)
+MAP_LAYOUT.update(
+    {
+        "margin": {"l": 20, "r": 115, "t": 70, "b": 20},
+        "plot_bgcolor": "#083C04",
+        "mapbox": {
+            "accesstoken": (
+                "pk.eyJ1IjoidHJhdmlzc2l1cyIsImEiOiJjamZiaHh4b28waXNkMnpt"
+                "aWlwcHZvdzdoIn0.9pxpgXxyyhM6qEF_dcyjIQ"
+            ),
+            "style": "satellite-streets",
+            "center": {"lon": -97.5, "lat": 39.5},
+            "zoom": 2.75,
+        },
+    }
+)
+
+
+def build_title(df, var, project, map_selection=None, delimiter="  |  "):
+    """Create chart title."""
+    # Project configuration object
+    config = Config(project)
+    var_no_diff_suffix = DiffUnitOptions.remove_from_variable_name(var)
+    diff = DiffUnitOptions.from_variable_name(var) is not None
+    is_percentage_diff = (
+        DiffUnitOptions.from_variable_name(var) == DiffUnitOptions.PERCENTAGE
+    )
+    if diff and is_percentage_diff:
+        units = "percent"
+    else:
+        units = config.units.get(var_no_diff_suffix)
+
+    # Append variable title
+    title = config.titles.get(var_no_diff_suffix, convert_to_title(var))
+
+    # Difference title
+    if diff:
+        title = delimiter.join([title, "Difference"])
+
+    is_df = isinstance(df, pd.core.frame.DataFrame)
+    var_exists = var_no_diff_suffix and var_no_diff_suffix.lower() != "none"
+    not_category = units != "category"
+
+    # Map title (not chart)
+    if is_df and var_exists and not_category:
+        average = Q_(df[var].apply("mean"), units)
+        if average.dimensionless:
+            average = average.to_reduced_units()
+        if "dollar" not in f"{average}":
+            average = average.to_compact()
+
+        extra = f"Average: {average:~H.2f}"
+
+        # we can make this more general by
+        # allowing user input about this in config
+        if "capacity" in var_no_diff_suffix and units != "percent":
+            capacity = (df[var].apply("sum") * UNITS.MW).to_compact()
+            extra = delimiter.join([extra, f"Total: {capacity:~H.2f}"])
+
+        if "hydrogen_annual_kg" in df and not diff:
+            total_hydrogen = df["hydrogen_annual_kg"].sum() * UNITS.kilograms
+            extra = delimiter.join(
+                [extra, f"Total H2: {total_hydrogen.to_compact():~H.2f}"]
+            )
+
+        title = delimiter.join([title, extra])
+
+    if map_selection:
+        n_points_selected = len(map_selection["points"])
+        map_selection_print = f"Selected point count: {n_points_selected:,}"
+        title = delimiter.join([title, map_selection_print])
+
+    return title
+
+
+class Map:
+    """Methods for building the mapbox scatter plot."""
+
+    def __init__(
+        self,
+        df,
+        color_var,
+        plot_title,
+        project=None,
+        basemap="light",
+        colorscale="Viridis",
+        color_min=None,
+        color_max=None,
+        demand_data=None,
+    ):
+        """Initialize ScatterPlot object."""
+        self.df = df
+        self.color_var = color_var
+        self.plot_title = plot_title
+        self.project = project
+        self.basemap = basemap
+        self.colorscale = colorscale
+        self.cmin, self.cmax = ColorRange(
+            df, color_var, project, color_min, color_max
+        )
+        self.demand_data = demand_data
+
+        if project:
+            self.units = Config(self.project).units.get(self.color_var, "")
+        else:
+            self.units = ""
+
+    def __repr__(self):
+        """Return representation string."""
+        name = self.__class__.__name__
+        params = [f"{k}={v}" for k, v in self.__dict__.items() if k != "df"]
+        params.append(f"df='DataFrame with {self.df.shape[0]:,} rows'")
+        param_str = ", ".join(params)
+        msg = f"<{name} object: {param_str}>"
+        return msg
+
+    def figure(self, point_size, reverse_color=False):
+        """Build scatter plot figure."""
+        self.df["text"] = self.hover_text
+        if self.df.empty:
+            figure = go.Figure()
+            figure.update_layout(
+                xaxis={"visible": False},
+                yaxis={"visible": False},
+                annotations=[
+                    {
+                        "text": "No matching data found",
+                        "xref": "paper",
+                        "yref": "paper",
+                        "showarrow": False,
+                        "font": {"size": 28},
+                    }
+                ],
+            )
+        elif self.units == "category":
+            # Create data object
+            figure = px.scatter_mapbox(
+                data_frame=self.df,
+                color=self.color_var,
+                lon="longitude",
+                lat="latitude",
+                custom_data=["sc_point_gid", "print_capacity"],
+                hover_name="text",
+            )
+            figure.update_traces(marker=self.marker(point_size, reverse_color))
+        else:
+            # Create data object
+            figure = px.scatter_mapbox(
+                data_frame=self.df,
+                lon="longitude",
+                lat="latitude",
+                custom_data=["sc_point_gid", "print_capacity"],
+                hover_name="text",
+            )
+            figure.update_traces(marker=self.marker(point_size, reverse_color))
+
+            if self.demand_data is not None:
+                self.demand_data["text"] = (
+                    self.demand_data["sera_node"]
+                    + ", "
+                    + self.demand_data["State"]
+                    + ". <br>Demand:   "
+                    + self.demand_data["load"].astype(str)
+                    + " kg"
+                )
+
+                fig2 = px.scatter_mapbox(
+                    self.demand_data,
+                    lon="longitude",
+                    lat="latitude",
+                    color_discrete_sequence=["red"],
+                    hover_name="text",
+                )
+                figure.add_trace(fig2.data[0])
+
+        # Update the layout
+        layout = self.layout
+        figure.update_layout(**layout)
+
+        return figure
+
+    @property
+    def hover_text(self):
+        """Return hover text column."""
+        if self.demand_data is not None:
+            text = (
+                self.demand_data["sera_node"]
+                + ", "
+                + self.demand_data["State"]
+                + ". <br>Demand:   "
+                + self.demand_data["load"].astype(str)
+                + " kg"
+            )
+        elif self.units == "category":
+            try:
+                text = (
+                    self.df["county"]
+                    + " County, "
+                    + self.df["state"]
+                    + ": <br>   "
+                    + self.df[self.color_var].astype(str)
+                    + " "
+                    + self.units
+                )
+            except KeyError:
+                text = (
+                    round(self.df[self.color_var], 2).astype(str)
+                    + " "
+                    + self.units
+                )
+        else:
+            extra_str = ""
+            if "hydrogen_annual_kg" in self.df:
+                extra_str += (
+                    "<br>    H2 Supply:    "
+                    + self.df["hydrogen_annual_kg"].apply(lambda x: f"{x:,}")
+                    + " kg    "
+                )
+            if "dist_to_selected_load" in self.df:
+                extra_str += (
+                    "<br>    Dist to load:    "
+                    + self.df["dist_to_selected_load"].apply(
+                        lambda x: f"{x:,.2f}"
+                    )
+                    + " km    "
+                )
+
+            try:
+                text = (
+                    self.df["county"]
+                    + " County, "
+                    + self.df["state"]
+                    + ":"
+                    + extra_str
+                    + f"<br>    {convert_to_title(self.color_var)}:   "
+                    + self.df[self.color_var].round(2).astype(str)
+                    + " "
+                    + self.units
+                )
+            except KeyError:
+                text = (
+                    extra_str
+                    + f"<br>    {convert_to_title(self.color_var)}:   "
+                    + self.df[self.color_var].round(2).astype(str)
+                    + " "
+                    + self.units
+                )
+
+        return text
+
+    @property
+    def layout(self):
+        """Build the map data layout dictionary."""
+        layout = copy.deepcopy(MAP_LAYOUT)
+        layout["mapbox"]["style"] = self.basemap
+        layout["showlegend"] = self.show_legend
+        layout["title"]["text"] = self.plot_title
+        layout["yaxis"] = dict(range=[self.cmin, self.cmax])
+        return layout
+
+    def marker(self, point_size, reverse_color=False):
+        """Return marker dictionary."""
+        if self.units == "category":
+            marker = dict(
+                opacity=1.0,
+                reversescale=reverse_color,
+                size=point_size,
+            )
+        else:
+            marker = dict(
+                color=self.df[self.color_var],
+                colorscale=COLORS[self.colorscale],
+                cmin=None if self.cmin is None else float(self.cmin),
+                cmax=None if self.cmax is None else float(self.cmax),
+                opacity=1.0,
+                reversescale=reverse_color,
+                size=point_size,
+                colorbar=dict(
+                    title=dict(
+                        text=self.units,
+                        font=dict(
+                            size=15, color="white", family="New Times Roman"
+                        ),
+                    ),
+                    tickfont=dict(color="white", family="New Times Roman"),
+                ),
+            )
+
+        return marker
+
+    @property
+    def show_legend(self):
+        """Boolean switch to show/hide legend."""
+        return self.units == "category"
+
+
+class ColorRange:
+    """Helper class to represent the color range."""
+
+    def __init__(
+        self, df, color_var, project=None, color_min=None, color_max=None
+    ):
+        """Initialize ColorRange object."""
+        self.df = df
+        self.color_var = color_var
+        if project:
+            scales = Config(project).scales.get(self.color_var, {})
+        else:
+            scales = {}
+        self._color_min = color_min or scales.get("min")
+        self._color_max = color_max or scales.get("max")
+
+    def __iter__(self):
+        return iter((self.min, self.max))
+
+    @property
+    def min(self):
+        """Return appropriate color minimum value."""
+        if self._color_max and not self._color_min:
+            return self.df[self.color_var].min()
+
+        return self._color_min
+
+    @property
+    def max(self):
+        """Return appropriate color maximum value."""
+        if self._color_min and not self._color_max:
+            return self.df[self.color_var].max()
+
+        return self._color_max