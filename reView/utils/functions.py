--- conflicted
+++ resolved
@@ -30,10 +30,6 @@
 import pyproj
 
 from reView import REVIEW_CONFIG_DIR, REVIEW_DATA_DIR
-<<<<<<< HEAD
-=======
-
->>>>>>> 3730ddde
 
 logger = logging.getLogger(__name__)
 
