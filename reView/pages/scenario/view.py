# -*- coding: utf-8 -*-
"""The scenario page html layout.

Created on Tue Jul  6 15:23:09 2021

@author: twillia2
"""
import json

from dash import dcc
from dash import html

import plotly.graph_objects as go

from reView.layout.styles import (
    BOTTOM_DIV_STYLE,
    BUTTON_STYLES,
    TAB_STYLE,
    TAB_BOTTOM_SELECTED_STYLE,
    TABLET_STYLE,
    TABLET_STYLE_CLOSED,
)
from reView.layout.options import CHART_OPTIONS, REGION_OPTIONS
from reView.utils.constants import DEFAULT_POINT_SIZE
from reView.utils.classes import DiffUnitOptions
from reView.environment.settings import IS_DEV_ENV
from reView.utils.config import Config
from reView.components import (
    capacity_header,
    above_map_options_div,
    map_div,
    below_map_options_div,
)


layout = html.Div(
    # className="eleven columns",
    style={"margin-left": "3%", "margin-right": "3%"},
    children=[
        # Path Name
        dcc.Location(id="/scenario_page", refresh=False),

        # Constant info block
        html.Div(
            [
                # Project Selection
                html.Div(
                    [
                        html.H4("Project"),
                        dcc.Dropdown(
                            id="project",
                            options=[
                                # pylint: disable=not-an-iterable
                                {"label": project, "value": project}
                                for project in Config.sorted_projects
                            ],
                        ),
                    ],
                    className="three columns",
<<<<<<< HEAD
                ),

                # Print total capacity after all the filters are applied
                html.Div(
                    [
                        html.H5("Remaining Generation Capacity: "),
                        dcc.Loading(
                            children=[
                                html.H1(id="capacity_print", children=""),
                            ],
                            type="circle",
                        ),
                    ],
                    className="three columns",
                ),

                # Print total capacity after all the filters are applied
                html.Div(
                    [
                        html.H5("Number of Sites: "),
                        dcc.Loading(
                            children=[
                                html.H1(id="site_print", children=""),
                            ],
                            type="circle",
                        ),
                    ],
                    className="three columns",
                ),
            ],
=======
                )
            ]
            + capacity_header(id_prefix="rev", class_name="three columns"),
>>>>>>> a756b462
            className="row",
            style={"margin-bottom": "35px"},
        ),

        # Toggle Options Top
        html.Div(
            [
                html.Button(
                    id="toggle_options",
                    children="Options: Off",
                    n_clicks=0,
                    type="button",
                    title=("Click to display options"),
                    style=BUTTON_STYLES["off"],
                    className="two columns",
                ),
            ],
            className="row",
            style={
                "margin-left": "50px",
                "margin-right": "1px",
                "margin-bottom": "1px",
            },
        ),
        html.Hr(
            className="row",
            style={
                "width": "92%",
                "margin-left": "53px",
                "margin-right": "10px",
                "margin-bottom": "-1px",
                "margin-top": "-1px",
                "border-bottom": "2px solid #fccd34",
                "border-top": "3px solid #1663b5",
            },
        ),

        # Scen selection tabs - Tabs for selection options
        html.Div(
            id="options_div",
            # className="ten columns",
            style={
                "width": "92%",
                "text-align": "center",
                "margin-left": "53px",
                "margin-right": "10px",
                "box-shadow": "0 4px 8px 0 rgba(0, 0, 0, 0.2), 0 6px 20px 0 rgba(0, 0, 0, 0.19)",
            },
            children=[
                dcc.Tabs(
                    id="scenario_selection_tabs",
                    value="0",
                    children=[
                        dcc.Tab(label="Default Scen", value="0"),
                        dcc.Tab(
                            label="Lowest Scen",
                            value="1",
                        ),
                        dcc.Tab(
                            label="PCA" if IS_DEV_ENV else "Under construction",
                            value="2",
                            disabled=not IS_DEV_ENV,
                        ),
                    ],
                    style={"display": "none"},
                ),

                # Data Options
                html.Div(
                    [
                        # First Scenario
                        html.Div(
                            [
                                html.H5("Scenario A"),
                                html.Div(
                                    id="scenario_a_options",
                                ),
                            ],
                            className="three columns",
                            style={"margin-left": "50px"},
                        ),
                        # Second Scenario
                        html.Div(
                            id="scenario_b_div",
                            children=[
                                html.Div(
                                    [
                                        html.H5("Scenario B"),
                                        html.Div(
                                            id="scenario_b_options",
                                        ),
                                    ],
                                    className="three columns",
                                )
                            ],
                            style={"margin-left": "50px"},
                        ),
                        # Variable options
                        html.Div(
                            [
                                html.H5("Variable"),
                                dcc.Dropdown(
                                    id="variable",
                                    options=[
                                        {"label": "Capacity", "value": "capacity"}
                                    ],
                                    value="capacity",
                                ),
                            ],
                            className="two columns",
                        ),
                        # Show difference map
                        html.Div(
                            [
                                html.H5("Scenario B Difference"),
                                dcc.Tabs(
                                    id="difference",
                                    value="off",
                                    style=TAB_STYLE,
                                    children=[
                                        dcc.Tab(
                                            value="on",
                                            label="On",
                                            style=TABLET_STYLE,
                                            selected_style=TABLET_STYLE_CLOSED,
                                        ),
                                        dcc.Tab(
                                            value="off",
                                            label="Off",
                                            style=TABLET_STYLE,
                                            selected_style=TABLET_STYLE_CLOSED,
                                        ),
                                    ],
                                ),
                                dcc.Tabs(
                                    id="difference_units",
                                    value=str(DiffUnitOptions.PERCENTAGE),
                                    style=TAB_STYLE,
                                    children=[
                                        dcc.Tab(
                                            value=str(DiffUnitOptions.PERCENTAGE),
                                            label="Percentage",
                                            style=TABLET_STYLE,
                                            selected_style=TAB_BOTTOM_SELECTED_STYLE,
                                        ),
                                        dcc.Tab(
                                            value=str(DiffUnitOptions.ORIGINAL),
                                            label="Original Units",
                                            style=TABLET_STYLE,
                                            selected_style=TAB_BOTTOM_SELECTED_STYLE,
                                        ),
                                    ],
                                ),
                                dcc.Tabs(
                                    id="mask",
                                    value="off",
                                    style=TAB_STYLE,
                                    children=[
                                        dcc.Tab(
                                            value="off",
                                            label="No Mask",
                                            style=TABLET_STYLE,
                                            selected_style=TAB_BOTTOM_SELECTED_STYLE,
                                        ),
                                        dcc.Tab(
                                            value="on",
                                            label="Scenario B Mask",
                                            style=TABLET_STYLE,
                                            selected_style=TAB_BOTTOM_SELECTED_STYLE,
                                        ),
                                    ],
                                ),
                                html.Hr(),
                            ],
                            className="two columns",
                        ),

                        # Add in a map function option (demand meetiing)
                        html.Div(
                            id="map_function_div",
                            className="two columns",
                            children=[
                                html.H5("Mapping Function"),
                                dcc.Dropdown(
                                    id="map_function",
                                    options=[
                                        {"label": "None", "value": "None"},
                                        {
                                            "label": "Single Load Demand",
                                            "value": "demand",
                                        },
                                        {
                                            "label": "Meet Demand",
                                            "value": "meet_demand",
                                        },
                                    ],
                                    value="None",
                                ),
                            ],
                        ),

                        # LCOE Recalc
                        html.Div(
                            [
                                html.H5(
                                    "Recalculate With New Costs*",
                                    title=(
                                        "Recalculating will not re-sort "
                                        "transmission connections so there will be "
                                        "some error with Transmission Capital "
                                        "Costs, LCOT, and Total LCOE."
                                    ),
                                ),
                                dcc.Tabs(
                                    id="recalc_tab",
                                    value="off",
                                    style=TAB_STYLE,
                                    children=[
                                        dcc.Tab(
                                            value="on",
                                            label="On",
                                            style=TABLET_STYLE,
                                            selected_style=TABLET_STYLE_CLOSED,
                                        ),
                                        dcc.Tab(
                                            value="off",
                                            label="Off",
                                            style=TABLET_STYLE,
                                            selected_style=TABLET_STYLE_CLOSED,
                                        ),
                                    ],
                                ),
                                html.Div(
                                    id="recalc_tab_options",
                                    children=[
                                        dcc.Tabs(
                                            id="recalc_scenario",
                                            value="scenario_a",
                                            style=TAB_STYLE,
                                            children=[
                                                dcc.Tab(
                                                    value="scenario_a",
                                                    label="Scenario A",
                                                    style=TABLET_STYLE,
                                                    selected_style=TABLET_STYLE_CLOSED,
                                                ),
                                                dcc.Tab(
                                                    value="scenario_b",
                                                    label="Scenario B",
                                                    style=TABLET_STYLE,
                                                    selected_style=TABLET_STYLE_CLOSED,
                                                ),
                                            ],
                                        ),

                                        # Long table of scenario A recalc parameters
                                        html.Div(
                                            id="recalc_a_options",
                                            children=[
                                                # FCR A
                                                html.Div(
                                                    [
                                                        html.P(
                                                            "FCR % (A): ",
                                                            className="three columns",
                                                            style={"height": "60%"},
                                                        ),
                                                        dcc.Input(
                                                            id="fcr1",
                                                            type="number",
                                                            className="nine columns",
                                                            style={"height": "60%"},
                                                            value=None,
                                                        ),
                                                    ],
                                                    className="row",
                                                ),
                                                # CAPEX A
                                                html.Div(
                                                    [
                                                        html.P(
                                                            "CAPEX $/KW (A): ",
                                                            className="three columns",
                                                            style={"height": "60%"},
                                                        ),
                                                        dcc.Input(
                                                            id="capex1",
                                                            type="number",
                                                            className="nine columns",
                                                            style={"height": "60%"},
                                                        ),
                                                    ],
                                                    className="row",
                                                ),
                                                # OPEX A
                                                html.Div(
                                                    [
                                                        html.P(
                                                            "OPEX $/KW (A): ",
                                                            className="three columns",
                                                            style={"height": "60%"},
                                                        ),
                                                        dcc.Input(
                                                            id="opex1",
                                                            type="number",
                                                            className="nine columns",
                                                            style={"height": "60%"},
                                                        ),
                                                    ],
                                                    className="row",
                                                ),
                                                # Losses A
                                                html.Div(
                                                    [
                                                        html.P(
                                                            "Losses % (A): ",
                                                            className="three columns",
                                                            style={"height": "60%"},
                                                        ),
                                                        dcc.Input(
                                                            id="losses1",
                                                            type="number",
                                                            className="nine columns",
                                                            style={"height": "60%"},
                                                        ),
                                                    ],
                                                    className="row",
                                                ),
                                            ],
                                        ),
                                        html.Div(
                                            id="recalc_b_options",
                                            children=[
                                                # FCR B
                                                html.Div(
                                                    [
                                                        html.P(
                                                            "FCR % (B): ",
                                                            className="three columns",
                                                            style={"height": "60%"},
                                                        ),
                                                        dcc.Input(
                                                            id="fcr2",
                                                            type="number",
                                                            className="nine columns",
                                                            style={"height": "60%"},
                                                        ),
                                                    ],
                                                    className="row",
                                                ),
                                                # CAPEX B
                                                html.Div(
                                                    [
                                                        html.P(
                                                            "CAPEX $/KW (B): ",
                                                            className="three columns",
                                                            style={"height": "60%"},
                                                        ),
                                                        dcc.Input(
                                                            id="capex2",
                                                            type="number",
                                                            className="nine columns",
                                                            style={"height": "60%"},
                                                        ),
                                                    ],
                                                    className="row",
                                                ),
                                                # OPEX B
                                                html.Div(
                                                    [
                                                        html.P(
                                                            "OPEX $/KW (B): ",
                                                            className="three columns",
                                                            style={"height": "60%"},
                                                        ),
                                                        dcc.Input(
                                                            id="opex2",
                                                            type="number",
                                                            className="nine columns",
                                                            style={"height": "60%"},
                                                        ),
                                                    ],
                                                    className="row",
                                                ),
                                                # Losses B
                                                html.Div(
                                                    [
                                                        html.P(
                                                            "Losses % (B): ",
                                                            className="three columns",
                                                            style={"height": "60%"},
                                                        ),
                                                        dcc.Input(
                                                            id="losses2",
                                                            type="number",
                                                            className="nine columns",
                                                            style={"height": "60%"},
                                                        ),
                                                    ],
                                                    className="row",
                                                ),
                                            ],
                                        ),
                                    ],
                                ),
                                html.Hr(),
                            ],
                            id="recalculate_with_new_costs",
                            className="four columns",
                        ),

                        # Filters
                        html.Div(
                            [
                                html.H5(
                                    "Filters",
                                    title=(
                                        "Filter map and charts with variable "
                                        "value thresholds. Enter <variable> "
                                        "<operator> <value> (working on a "
                                        "more intuitive way)"
                                    ),
                                    id="filter_title",
                                ),
                                html.Div(
                                    [
                                        dcc.Dropdown(
                                            id="filter_variables_1",
                                            placeholder="Choose variable.",
                                            className="six columns",
                                            style={"margin-right": -1},
                                        ),
                                        dcc.Input(
                                            id="filter_1",
                                            placeholder="Filter 1",
                                            className="six columns",
                                            style={
                                                "background-color": "#f9f9f9",
                                                "margin-left": -1,
                                            },
                                        ),
                                    ],
                                    style={"width": "100%"},
                                ),
                                html.Div(
                                    [
                                        dcc.Dropdown(
                                            id="filter_variables_2",
                                            placeholder="Choose variable.",
                                            className="six columns",
                                            style={
                                                "margin-right": -1,
                                            },
                                        ),
                                        dcc.Input(
                                            id="filter_2",
                                            placeholder="Filter 2",
                                            className="six columns",
                                            style={
                                                "background-color": "#f9f9f9",
                                                "margin-left": -1,
                                            },
                                        ),
                                    ]
                                ),
                                html.Div(
                                    [
                                        dcc.Dropdown(
                                            id="filter_variables_3",
                                            placeholder="Choose variable.",
                                            className="six columns",
                                            style={
                                                "margin-right": -1,
                                            },
                                        ),
                                        dcc.Input(
                                            id="filter_3",
                                            placeholder="Filter 3",
                                            className="six columns",
                                            style={
                                                "background-color": "#f9f9f9",
                                                "margin-left": -1,
                                            },
                                        ),
                                    ]
                                ),
                                html.Div(
                                    [
                                        dcc.Dropdown(
                                            id="filter_variables_4",
                                            placeholder="Choose variable.",
                                            className="six columns",
                                            style={
                                                "margin-right": -1,
                                            },
                                        ),
                                        dcc.Input(
                                            id="filter_4",
                                            placeholder="Filter 4",
                                            className="six columns",
                                            style={
                                                "background-color": "#f9f9f9",
                                                "margin-left": -1,
                                            },
                                        ),
                                    ],
                                    className="twelve columns",
                                ),
                            ],
                            className="four columns",
                        ),
                    ],
                    id="options",
                    className="row",
                    style={"display": "none"},
                ),
                html.Div(
                    [
                        # First Scenario
                        html.Div(
                            [
                                html.H5("Scenario"),
                                html.Div(
                                    id="minimizing_scenario_options",
                                ),
                            ],
                            className="three columns",
                            style={"margin-left": "50px"},
                        ),
                        # Variable options
                        html.Div(
                            [
                                html.H5("Variable"),
                                dcc.Dropdown(
                                    id="minimizing_variable",
                                    options=[{"label": "None", "value": "None"}],
                                    value="None",
                                ),
                            ],
                            className="two columns",
                        ),
                        # Target options
                        html.Div(
                            [
                                html.H5("Minimization Target"),
                                dcc.Dropdown(
                                    id="minimizing_target",
                                    options=[{"label": "None", "value": "None"}],
                                    value="None",
                                ),
                            ],
                            className="two columns",
                        ),
                        # Plot options
                        html.Div(
                            [
                                html.H5("Plot Value"),
                                dcc.Dropdown(
                                    id="minimizing_plot_value",
                                    options=[
                                        {"label": "Variable", "value": "Variable"},
                                    ],
                                    value="Variable",
                                ),
                            ],
                            className="two columns",
                        ),
                    ],
                    id="minimizing_scenarios",
                    className="row",
                    style={"display": "none"},
                ),
                html.Div(
                    [
                        # Both PCA plot
                        html.Div(
                            [
                                # The PCA plot
                                dcc.Graph(
                                    id="pca_plot_1",
                                    style={"height": 500, "width": 800},
                                    className="row",
                                    # style={"margin-left": "50px"},
                                    config={
                                        "showSendToCloud": True,
                                        "plotlyServerURL": "https://chart-studio.plotly.com",
                                        "toImageButtonOptions": {
                                            "width": 500,
                                            "height": 500,
                                            "filename": "custom_pca_plot",
                                        },
                                    },
                                ),
                                # The second PCA plot
                                dcc.Graph(
                                    id="pca_plot_2",
                                    style={"height": 500, "width": 800},
                                    className="row",
                                    # style={"margin-left": "50px"},
                                    config={
                                        "showSendToCloud": True,
                                        "plotlyServerURL": "https://chart-studio.plotly.com",
                                        "toImageButtonOptions": {
                                            "width": 500,
                                            "height": 500,
                                            "filename": "custom_pca_plot",
                                        },
                                    },
                                ),
                            ],
                            className="two rows",
                        ),
                        # Below PCA plot Options
                        html.Div(
                            [
                                # Left options
                                html.Div(
                                    [
                                        html.P(
                                            "Top Min: ",
                                            # style={
                                            #     "margin-left": 5,
                                            #     "margin-top": 7,
                                            # },
                                            className="column",
                                        ),
                                        dcc.Input(
                                            id="pca1_color_min",
                                            type="number",
                                            debounce=False,
                                            className="column",
                                            # style={
                                            #     "margin-left": "-1px",
                                            #     "width": "15%",
                                            # },
                                        ),
                                        html.P(
                                            "Top Max: ",
                                            style={"margin-top": 7},
                                            className="column",
                                        ),
                                        dcc.Input(
                                            id="pca1_color_max",
                                            debounce=False,
                                            type="number",
                                            className="column",
                                            # style={
                                            #     "margin-left": "-1px",
                                            #     "width": "15%",
                                            # },
                                        ),
                                        html.P(
                                            "Bottom Min: ",
                                            # style={
                                            #     "margin-left": 5,
                                            #     "margin-top": 7,
                                            # },
                                            className="column",
                                        ),
                                        dcc.Input(
                                            id="pca2_color_min",
                                            type="number",
                                            debounce=False,
                                            className="column",
                                            # style={
                                            #     "margin-left": "-1px",
                                            #     "width": "15%",
                                            # },
                                        ),
                                        html.P(
                                            "Bottom Max: ",
                                            style={"margin-top": 7},
                                            className="column",
                                        ),
                                        dcc.Input(
                                            id="pca2_color_max",
                                            debounce=False,
                                            type="number",
                                            className="column",
                                            # style={
                                            #     "margin-left": "-1px",
                                            #     "width": "15%",
                                            # },
                                        ),
                                    ],
                                    className="eight columns",
                                    # style=BOTTOM_DIV_STYLE,
                                ),
                            ]
                        ),
                        # PCA Plot options
                        html.Div(
                            [
                                # Plot options
                                html.Div(
                                    [
                                        html.H5("Region"),
                                        dcc.Dropdown(
                                            id="pca_plot_region",
                                            options=[
                                                {"label": "CONUS", "value": "CONUS"},
                                            ],
                                            value="CONUS",
                                        ),
                                    ],
                                    className="two columns",
                                ),
                                html.Div(
                                    [
                                        html.H5("PCA Plot (Top) Color Value"),
                                        dcc.Dropdown(
                                            id="pca_plot_value_1",
                                            options=[
                                                {"label": "None", "value": "None"},
                                            ],
                                            value="None",
                                        ),
                                    ],
                                    className="two columns",
                                ),
                                # PCA Plot 2 options
                                html.Div(
                                    [
                                        html.H5("PCA Plot (Bottom) Color Value"),
                                        dcc.Dropdown(
                                            id="pca_plot_value_2",
                                            options=[
                                                {"label": "None", "value": "None"},
                                            ],
                                            value="None",
                                        ),
                                    ],
                                    className="two columns",
                                ),
                                # Plot options
                                html.Div(
                                    [
                                        html.H5("Axis 1"),
                                        dcc.Dropdown(
                                            id="pca_plot_axis1",
                                            options=[
                                                {"label": "None", "value": "None"},
                                            ],
                                            value="None",
                                        ),
                                    ],
                                    className="two columns",
                                ),
                                # Plot options
                                html.Div(
                                    [
                                        html.H5("Axis 2"),
                                        dcc.Dropdown(
                                            id="pca_plot_axis2",
                                            options=[
                                                {"label": "None", "value": "None"},
                                            ],
                                            value="None",
                                        ),
                                    ],
                                    className="two columns",
                                ),
                                # Plot options
                                html.Div(
                                    [
                                        html.H5("Axis 3"),
                                        dcc.Dropdown(
                                            id="pca_plot_axis3",
                                            options=[
                                                {"label": "None", "value": "None"},
                                            ],
                                            value="None",
                                        ),
                                    ],
                                    className="two columns",
                                ),
                                # Plot options
                                html.Div(
                                    [
                                        html.H5("Plot Value"),
                                        dcc.Dropdown(
                                            id="pca_plot_map_value",
                                            options=[
                                                {"label": "None", "value": "None"},
                                            ],
                                            value="None",
                                        ),
                                    ],
                                    className="two columns",
                                ),
                            ],
                            className="fourteen columns",
                        ),
                    ],
                    id="pca_scenarios",
                    className="eight columns",
                    style={"display": "none"},
                ),
            ]
        ),

        html.Hr(
            style={
                "width": "92%",
                "margin-left": "53px",
                "margin-right": "10px",
                "margin-bottom": "1px",
                "margin-top": "-1px",
                "border-top": "2px solid #fccd34",
                "border-bottom": "3px solid #1663b5",
            }
        ),

        # Submit Button to avoid repeated callbacks
        html.Div(
            [
                html.Button(
                    id="submit",
                    children="Submit",
                    style=BUTTON_STYLES["on"],
                    title=("Click to submit options"),
                    className="two columns",
                ),
            ],
            style={
                "margin-left": "50px",
                "margin-bottom": "25px",
                "margin-top": "2px",
            },
            className="row",
        ),

        # The chart and map div
        html.Div(
            [
                # The map div
                html.Div(
                    style={
                        "box-shadow": "0 4px 8px 0 rgba(0, 0, 0, 0.2), 0 6px 20px 0 rgba(0, 0, 0, 0.19)"
                    },
                    className="six columns",
                    children=[
                        # Above Map Options
<<<<<<< HEAD
                        above_map_options_div(id_prefix="map"),

                        # The map
                        map_div(id="map"),

                        # Below Map Options
                        below_map_options_div(
                            id_prefix="map",
                            className="eleven columns",
                        ),

=======
                        above_map_options_div(id_prefix="rev"),
                        # The map
                        map_div(id_prefix="rev"),
                        # Below Map Options
                        below_map_options_div(id_prefix="rev"),
>>>>>>> a756b462
                        # Loading State
                        html.Div(
                            [
                                dcc.Loading(id="map_loading"),
                            ],
                            className="twelve_columns",
                            style={"margin-top": "70px"},
                        ),
                    ],
                ),

                # The chart div
                html.Div(
                    style={
                        "box-shadow": " 0 4px 8px 0 rgba(0, 0, 0, 0.2), 0 6px 20px 0 rgba(0, 0, 0, 0.19)"
                    },
                    className="six columns",
                    children=[
                        html.Div(
                            [
                                html.Div(
                                    [
                                        # Chart options
                                        dcc.Tabs(
                                            id="chart_options_tab",
                                            value="chart",
                                            style=TAB_STYLE,
                                        ),

                                        # Type of chart
                                        html.Div(
                                            id="chart_options_div",
                                            children=[
                                                dcc.Dropdown(
                                                    id="chart_options",
                                                    clearable=False,
                                                    options=CHART_OPTIONS,
                                                    multi=False,
                                                    value="cumsum",
                                                )
                                            ],
                                        ),

                                        # X-axis Variable
                                        html.Div(
                                            id="chart_x_variable_options_div",
                                            children=[
                                                dcc.Dropdown(
                                                    id="chart_x_var_options",
                                                    clearable=False,
                                                    options=[
                                                        {
                                                            "label": "None",
                                                            "value": "None",
                                                        }
                                                    ],
                                                    multi=False,
                                                    value="capacity",
                                                )
                                            ],
                                        ),

                                        # Region grouping
                                        html.Div(
                                            id="chart_region_div",
                                            children=[
                                                dcc.Dropdown(
                                                    id="chart_region",
                                                    clearable=False,
                                                    options=REGION_OPTIONS,
                                                    multi=False,
                                                    value="national",
                                                )
                                            ],
                                        ),

                                        # Scenario grouping
                                        html.Div(
                                            id="additional_scenarios_div",
                                            children=[
                                                dcc.Dropdown(
                                                    id="additional_scenarios",
                                                    clearable=False,
                                                    options=[
                                                        {
                                                            "label": "None",
                                                            "value": "None",
                                                        }
                                                    ],
                                                    multi=True,
                                                )
                                            ],
                                        ),
                                    ]
                                ),
                            ],
                        ),

                        # The chart
                        html.Div(
                            children=dcc.Graph(
                                id="chart",
                                style={"height": 750},
                                config={
                                    "showSendToCloud": True,
                                    "toImageButtonOptions": {
                                        "width": 1250,
                                        "height": 750,
                                    },
                                    "plotlyServerURL": "https://chart-studio.plotly.com",
                                },
                                mathjax=True,
                                figure=go.Figure(
                                    layout={
                                        "xaxis": {"visible": False},
                                        "yaxis": {"visible": False},
                                        "annotations": [
                                            {
                                                "text": "No data loaded",
                                                "xref": "paper",
                                                "yref": "paper",
                                                "showarrow": False,
                                                "font": {"size": 28},
                                            }
                                        ],
                                    }
                                ),
                            ),
                        ),

                        # Below Chart Options
                        html.Div(
                            id="chart_extra_div",
                            children=[
                                html.P(
                                    "Point Size:",
                                    style={"display": "table-cell"}
                                ),
                                dcc.Input(
                                    id="chart_point_size",
                                    value=DEFAULT_POINT_SIZE,
                                    type="number",
                                    debounce=False,
                                    style={"width": "30%"}
                                ),
                                html.P(
                                    "Bin Size:",
                                    id="bin_size",
                                    style={"display": "none"}
                                ),
                                html.Div(
                                    id="chart_x_bin_div",
                                    style={"display": "none"},
                                    children=[
                                        dcc.Input(
                                            id="chart_x_bin",
                                            debounce=False,
                                            value=None,
                                            type="number",
                                            style={"width": "30%"}
                                        ),
                                    ],
                                ),
                                html.P(
                                    "Opacity:",
                                    style={"display": "table-cell"},
                                ),
                                html.Div(
                                    style={"display": "table-cell"},
                                    children=[
                                        dcc.Input(
                                            id="chart_alpha",
                                            value=1,
                                            type="number",
                                            debounce=False,
                                            style={"width": "30%"}                                        ),
                                    ]
                                ),
                            ],
                            className="twelve columns",
                            style=BOTTOM_DIV_STYLE,
                        ),

                        # Loading State
                        html.Div(
                            [
                                dcc.Loading(id="chart_loading"),
                            ],
                            className="row",
                            style={"margin-top": "70px"},
                        ),
                    ],
                ),
            ],
            className="row",
        ),
        # To store option names for the map title
        html.Div(id="chosen_map_options", style={"display": "none"}),
        # To store option names for the chart title
        html.Div(id="chosen_chart_options", style={"display": "none"}),
        # For storing the data frame path and triggering updates
        html.Div(id="map_data_path", style={"display": "none"}),
        # For storing the signal need for the set of chart data frames
        html.Div(id="chart_data_signal", style={"display": "none"}),
        # Interim way to share data between map and chart
        html.Div(id="map_signal", style={"display": "none"}),
        # This table of recalc parameters
        html.Div(
            id="recalc_table",
            children=json.dumps(
                {
                    "scenario_a": {
                        "fcr": None,
                        "capex": None,
                        "opex": None,
                        "losses": None,
                    },
                    "scenario_b": {
                        "fcr": None,
                        "capex": None,
                        "opex": None,
                        "losses": None,
                    },
                }
            ),
            style={"display": "none"},
        ),
        # Capacity after make_map (avoiding duplicate calls)
        html.Div(id="rev_mapcap", style={"display": "none"}),
        # Filter list after being pieced together
        html.Div(id="filter_store", style={"display": "none"}),
    ]
)<|MERGE_RESOLUTION|>--- conflicted
+++ resolved
@@ -57,43 +57,14 @@
                         ),
                     ],
                     className="three columns",
-<<<<<<< HEAD
+                    style={"margin-right": "100px"}
                 ),
-
-                # Print total capacity after all the filters are applied
-                html.Div(
-                    [
-                        html.H5("Remaining Generation Capacity: "),
-                        dcc.Loading(
-                            children=[
-                                html.H1(id="capacity_print", children=""),
-                            ],
-                            type="circle",
-                        ),
-                    ],
-                    className="three columns",
-                ),
-
-                # Print total capacity after all the filters are applied
-                html.Div(
-                    [
-                        html.H5("Number of Sites: "),
-                        dcc.Loading(
-                            children=[
-                                html.H1(id="site_print", children=""),
-                            ],
-                            type="circle",
-                        ),
-                    ],
-                    className="three columns",
+                capacity_header(
+                    id_prefix="rev",
+                    class_name="four columns"
                 ),
             ],
-=======
-                )
-            ]
-            + capacity_header(id_prefix="rev", class_name="three columns"),
->>>>>>> a756b462
-            className="row",
+            className="twelve columns",
             style={"margin-bottom": "35px"},
         ),
 
@@ -936,25 +907,14 @@
                     className="six columns",
                     children=[
                         # Above Map Options
-<<<<<<< HEAD
-                        above_map_options_div(id_prefix="map"),
-
-                        # The map
-                        map_div(id="map"),
-
-                        # Below Map Options
-                        below_map_options_div(
-                            id_prefix="map",
-                            className="eleven columns",
-                        ),
-
-=======
                         above_map_options_div(id_prefix="rev"),
+
                         # The map
                         map_div(id_prefix="rev"),
+
                         # Below Map Options
                         below_map_options_div(id_prefix="rev"),
->>>>>>> a756b462
+                    
                         # Loading State
                         html.Div(
                             [
