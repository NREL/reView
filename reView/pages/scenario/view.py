--- conflicted
+++ resolved
@@ -50,821 +50,6 @@
                         ),
                     ],
                     className="three columns",
-<<<<<<< HEAD
-                )
-            ]
-            + capacity_header(id_prefix="rev", class_name="three columns"),
-            className="row",
-            style={"margin-bottom": "35px"},
-        ),
-        # Toggle Options Top
-        html.Div(
-            [
-                html.Button(
-                    id="toggle_options",
-                    children="Options: Off",
-                    n_clicks=0,
-                    type="button",
-                    title=("Click to display options"),
-                    style=BUTTON_STYLES["off"],
-                    className="two columns",
-                ),
-            ],
-            className="row",
-            style={
-                "margin-left": "50px",
-                "margin-right": "1px",
-                "margin-bottom": "1px",
-            },
-        ),
-        html.Hr(
-            className="row",
-            style={
-                "width": "92%",
-                "margin-left": "53px",
-                "margin-right": "10px",
-                "margin-bottom": "-1px",
-                "margin-top": "-1px",
-                "border-bottom": "2px solid #fccd34",
-                "border-top": "3px solid #1663b5",
-            },
-        ),
-        # Scen selection tabs - Tabs for selection options
-        dcc.Tabs(
-            id="scenario_selection_tabs",
-            value="0",
-            children=[
-                dcc.Tab(label="Default Scen", value="0"),
-                dcc.Tab(
-                    label="Lowest Scen",
-                    value="1",
-                ),
-                dcc.Tab(
-                    label="PCA" if IS_DEV_ENV else "Under construction",
-                    value="2",
-                    disabled=not IS_DEV_ENV,
-                ),
-            ],
-            style={"display": "none"},
-        ),
-        # Data Options
-        html.Div(
-            [
-                # First Scenario
-                html.Div(
-                    [
-                        html.H5("Scenario A"),
-                        html.Div(
-                            id="scenario_a_options",
-                        ),
-                    ],
-                    className="three columns",
-                    style={"margin-left": "50px"},
-                ),
-                # Second Scenario
-                html.Div(
-                    id="scenario_b_div",
-                    children=[
-                        html.Div(
-                            [
-                                html.H5("Scenario B"),
-                                html.Div(
-                                    id="scenario_b_options",
-                                ),
-                            ],
-                            className="three columns",
-                        )
-                    ],
-                    style={"margin-left": "50px"},
-                ),
-                # Variable options
-                html.Div(
-                    [
-                        html.H5("Variable"),
-                        dcc.Dropdown(
-                            id="variable",
-                            options=[
-                                {"label": "Capacity", "value": "capacity"}
-                            ],
-                            value="capacity",
-                        ),
-                    ],
-                    className="two columns",
-                ),
-                # Show difference map
-                html.Div(
-                    [
-                        html.H5(
-                            "Scenario B Difference",
-                            title="(SCEN_B - SCEN_A) / SCEN_A",
-                        ),
-                        dcc.Tabs(
-                            id="difference",
-                            value="off",
-                            style=TAB_STYLE,
-                            children=[
-                                dcc.Tab(
-                                    value="on",
-                                    label="On",
-                                    style=TABLET_STYLE,
-                                    selected_style=TABLET_STYLE_CLOSED,
-                                ),
-                                dcc.Tab(
-                                    value="off",
-                                    label="Off",
-                                    style=TABLET_STYLE,
-                                    selected_style=TABLET_STYLE_CLOSED,
-                                ),
-                            ],
-                        ),
-                        dcc.Tabs(
-                            id="difference_units",
-                            value=str(DiffUnitOptions.PERCENTAGE),
-                            style=TAB_STYLE,
-                            children=[
-                                dcc.Tab(
-                                    value=str(DiffUnitOptions.PERCENTAGE),
-                                    label="Percentage",
-                                    style=TABLET_STYLE,
-                                    selected_style=TAB_BOTTOM_SELECTED_STYLE,
-                                ),
-                                dcc.Tab(
-                                    value=str(DiffUnitOptions.ORIGINAL),
-                                    label="Original Units",
-                                    style=TABLET_STYLE,
-                                    selected_style=TAB_BOTTOM_SELECTED_STYLE,
-                                ),
-                            ],
-                        ),
-                        dcc.Tabs(
-                            id="mask",
-                            value="off",
-                            style=TAB_STYLE,
-                            children=[
-                                dcc.Tab(
-                                    value="off",
-                                    label="No Mask",
-                                    style=TABLET_STYLE,
-                                    selected_style=TAB_BOTTOM_SELECTED_STYLE,
-                                ),
-                                dcc.Tab(
-                                    value="on",
-                                    label="Scenario B Mask",
-                                    style=TABLET_STYLE,
-                                    selected_style=TAB_BOTTOM_SELECTED_STYLE,
-                                ),
-                            ],
-                        ),
-                        html.Hr(),
-                    ],
-                    className="two columns",
-                ),
-                # Add in a map function option (demand meetiing)
-                html.Div(
-                    id="map_function_div",
-                    className="two columns",
-                    children=[
-                        html.H5("Mapping Function"),
-                        dcc.Dropdown(
-                            id="map_function",
-                            options=[
-                                {"label": "None", "value": "None"},
-                                {
-                                    "label": "Single Load Demand",
-                                    "value": "demand",
-                                },
-                                {
-                                    "label": "Meet Demand",
-                                    "value": "meet_demand",
-                                },
-                            ],
-                            value="None",
-                        ),
-                    ],
-                ),
-                # LCOE Recalc
-                html.Div(
-                    [
-                        html.H5(
-                            "Recalculate With New Costs*",
-                            title=(
-                                "Recalculating will not re-sort "
-                                "transmission connections so there will be "
-                                "some error with Transmission Capital "
-                                "Costs, LCOT, and Total LCOE."
-                            ),
-                        ),
-                        dcc.Tabs(
-                            id="recalc_tab",
-                            value="off",
-                            style=TAB_STYLE,
-                            children=[
-                                dcc.Tab(
-                                    value="on",
-                                    label="On",
-                                    style=TABLET_STYLE,
-                                    selected_style=TABLET_STYLE_CLOSED,
-                                ),
-                                dcc.Tab(
-                                    value="off",
-                                    label="Off",
-                                    style=TABLET_STYLE,
-                                    selected_style=TABLET_STYLE_CLOSED,
-                                ),
-                            ],
-                        ),
-                        html.Div(
-                            id="recalc_tab_options",
-                            children=[
-                                dcc.Tabs(
-                                    id="recalc_scenario",
-                                    value="scenario_a",
-                                    style=TAB_STYLE,
-                                    children=[
-                                        dcc.Tab(
-                                            value="scenario_a",
-                                            label="Scenario A",
-                                            style=TABLET_STYLE,
-                                            selected_style=TABLET_STYLE_CLOSED,
-                                        ),
-                                        dcc.Tab(
-                                            value="scenario_b",
-                                            label="Scenario B",
-                                            style=TABLET_STYLE,
-                                            selected_style=TABLET_STYLE_CLOSED,
-                                        ),
-                                    ],
-                                ),
-                                # Long table of scenario A recalc parameters
-                                html.Div(
-                                    id="recalc_a_options",
-                                    children=[
-                                        # FCR A
-                                        html.Div(
-                                            [
-                                                html.P(
-                                                    "FCR % (A): ",
-                                                    className="three columns",
-                                                    style={"height": "60%"},
-                                                ),
-                                                dcc.Input(
-                                                    id="fcr1",
-                                                    type="number",
-                                                    className="nine columns",
-                                                    style={"height": "60%"},
-                                                    value=None,
-                                                ),
-                                            ],
-                                            className="row",
-                                        ),
-                                        # CAPEX A
-                                        html.Div(
-                                            [
-                                                html.P(
-                                                    "CAPEX $/KW (A): ",
-                                                    className="three columns",
-                                                    style={"height": "60%"},
-                                                ),
-                                                dcc.Input(
-                                                    id="capex1",
-                                                    type="number",
-                                                    className="nine columns",
-                                                    style={"height": "60%"},
-                                                ),
-                                            ],
-                                            className="row",
-                                        ),
-                                        # OPEX A
-                                        html.Div(
-                                            [
-                                                html.P(
-                                                    "OPEX $/KW (A): ",
-                                                    className="three columns",
-                                                    style={"height": "60%"},
-                                                ),
-                                                dcc.Input(
-                                                    id="opex1",
-                                                    type="number",
-                                                    className="nine columns",
-                                                    style={"height": "60%"},
-                                                ),
-                                            ],
-                                            className="row",
-                                        ),
-                                        # Losses A
-                                        html.Div(
-                                            [
-                                                html.P(
-                                                    "Losses % (A): ",
-                                                    className="three columns",
-                                                    style={"height": "60%"},
-                                                ),
-                                                dcc.Input(
-                                                    id="losses1",
-                                                    type="number",
-                                                    className="nine columns",
-                                                    style={"height": "60%"},
-                                                ),
-                                            ],
-                                            className="row",
-                                        ),
-                                    ],
-                                ),
-                                html.Div(
-                                    id="recalc_b_options",
-                                    children=[
-                                        # FCR B
-                                        html.Div(
-                                            [
-                                                html.P(
-                                                    "FCR % (B): ",
-                                                    className="three columns",
-                                                    style={"height": "60%"},
-                                                ),
-                                                dcc.Input(
-                                                    id="fcr2",
-                                                    type="number",
-                                                    className="nine columns",
-                                                    style={"height": "60%"},
-                                                ),
-                                            ],
-                                            className="row",
-                                        ),
-                                        # CAPEX B
-                                        html.Div(
-                                            [
-                                                html.P(
-                                                    "CAPEX $/KW (B): ",
-                                                    className="three columns",
-                                                    style={"height": "60%"},
-                                                ),
-                                                dcc.Input(
-                                                    id="capex2",
-                                                    type="number",
-                                                    className="nine columns",
-                                                    style={"height": "60%"},
-                                                ),
-                                            ],
-                                            className="row",
-                                        ),
-                                        # OPEX B
-                                        html.Div(
-                                            [
-                                                html.P(
-                                                    "OPEX $/KW (B): ",
-                                                    className="three columns",
-                                                    style={"height": "60%"},
-                                                ),
-                                                dcc.Input(
-                                                    id="opex2",
-                                                    type="number",
-                                                    className="nine columns",
-                                                    style={"height": "60%"},
-                                                ),
-                                            ],
-                                            className="row",
-                                        ),
-                                        # Losses B
-                                        html.Div(
-                                            [
-                                                html.P(
-                                                    "Losses % (B): ",
-                                                    className="three columns",
-                                                    style={"height": "60%"},
-                                                ),
-                                                dcc.Input(
-                                                    id="losses2",
-                                                    type="number",
-                                                    className="nine columns",
-                                                    style={"height": "60%"},
-                                                ),
-                                            ],
-                                            className="row",
-                                        ),
-                                    ],
-                                ),
-                            ],
-                        ),
-                        html.Hr(),
-                    ],
-                    id="recalculate_with_new_costs",
-                    className="four columns",
-                ),
-                # Filters
-                html.Div(
-                    [
-                        html.H5(
-                            "Filters",
-                            title=(
-                                "Filter map and charts with variable "
-                                "value thresholds. Enter <variable> "
-                                "<operator> <value> (working on a "
-                                "more intuitive way)"
-                            ),
-                            id="filter_title",
-                        ),
-                        # dcc.Dropdown(
-                        #     id="filter_lookup",
-                        #     className="twelve columns",
-                        #     style={"width": "98%"},
-                        #     placeholder="Use these original field names.",
-                        # ),
-                        html.Div(
-                            [
-                                dcc.Dropdown(
-                                    id="filter_variables_1",
-                                    placeholder="Choose variable.",
-                                    className="six columns",
-                                    style={"margin-right": -1},
-                                ),
-                                dcc.Input(
-                                    id="filter_1",
-                                    placeholder="Filter 1",
-                                    className="six columns",
-                                    style={
-                                        "background-color": "#f9f9f9",
-                                        "margin-left": -1,
-                                    },
-                                ),
-                            ],
-                            style={"width": "100%"},
-                        ),
-                        html.Div(
-                            [
-                                dcc.Dropdown(
-                                    id="filter_variables_2",
-                                    placeholder="Choose variable.",
-                                    className="six columns",
-                                    style={
-                                        "margin-right": -1,
-                                    },
-                                ),
-                                dcc.Input(
-                                    id="filter_2",
-                                    placeholder="Filter 2",
-                                    className="six columns",
-                                    style={
-                                        "background-color": "#f9f9f9",
-                                        "margin-left": -1,
-                                    },
-                                ),
-                            ]
-                        ),
-                        html.Div(
-                            [
-                                dcc.Dropdown(
-                                    id="filter_variables_3",
-                                    placeholder="Choose variable.",
-                                    className="six columns",
-                                    style={
-                                        "margin-right": -1,
-                                    },
-                                ),
-                                dcc.Input(
-                                    id="filter_3",
-                                    placeholder="Filter 3",
-                                    className="six columns",
-                                    style={
-                                        "background-color": "#f9f9f9",
-                                        "margin-left": -1,
-                                    },
-                                ),
-                            ]
-                        ),
-                        html.Div(
-                            [
-                                dcc.Dropdown(
-                                    id="filter_variables_4",
-                                    placeholder="Choose variable.",
-                                    className="six columns",
-                                    style={
-                                        "margin-right": -1,
-                                    },
-                                ),
-                                dcc.Input(
-                                    id="filter_4",
-                                    placeholder="Filter 4",
-                                    className="six columns",
-                                    style={
-                                        "background-color": "#f9f9f9",
-                                        "margin-left": -1,
-                                    },
-                                ),
-                            ],
-                            className="twelve columns",
-                        ),
-                    ],
-                    className="four columns",
-                ),
-            ],
-            id="options",
-            className="row",
-            style={"display": "none"},
-        ),
-        html.Div(
-            [
-                # First Scenario
-                html.Div(
-                    [
-                        html.H5("Scenario"),
-                        html.Div(
-                            id="minimizing_scenario_options",
-                        ),
-                    ],
-                    className="three columns",
-                    style={"margin-left": "50px"},
-                ),
-                # Variable options
-                html.Div(
-                    [
-                        html.H5("Variable"),
-                        dcc.Dropdown(
-                            id="minimizing_variable",
-                            options=[{"label": "None", "value": "None"}],
-                            value="None",
-                        ),
-                    ],
-                    className="two columns",
-                ),
-                # Target options
-                html.Div(
-                    [
-                        html.H5("Minimization Target"),
-                        dcc.Dropdown(
-                            id="minimizing_target",
-                            options=[{"label": "None", "value": "None"}],
-                            value="None",
-                        ),
-                    ],
-                    className="two columns",
-                ),
-                # Plot options
-                html.Div(
-                    [
-                        html.H5("Plot Value"),
-                        dcc.Dropdown(
-                            id="minimizing_plot_value",
-                            options=[
-                                {"label": "Variable", "value": "Variable"},
-                            ],
-                            value="Variable",
-                        ),
-                    ],
-                    className="two columns",
-                ),
-            ],
-            id="minimizing_scenarios",
-            className="row",
-            style={"display": "none"},
-        ),
-        html.Div(
-            [
-                # Both PCA plot
-                html.Div(
-                    [
-                        # The PCA plot
-                        dcc.Graph(
-                            id="pca_plot_1",
-                            style={"height": 500, "width": 800},
-                            className="row",
-                            # style={"margin-left": "50px"},
-                            config={
-                                "showSendToCloud": True,
-                                "plotlyServerURL": "https://chart-studio.plotly.com",
-                                "toImageButtonOptions": {
-                                    "width": 500,
-                                    "height": 500,
-                                    "filename": "custom_pca_plot",
-                                },
-                            },
-                        ),
-                        # The second PCA plot
-                        dcc.Graph(
-                            id="pca_plot_2",
-                            style={"height": 500, "width": 800},
-                            className="row",
-                            # style={"margin-left": "50px"},
-                            config={
-                                "showSendToCloud": True,
-                                "plotlyServerURL": "https://chart-studio.plotly.com",
-                                "toImageButtonOptions": {
-                                    "width": 500,
-                                    "height": 500,
-                                    "filename": "custom_pca_plot",
-                                },
-                            },
-                        ),
-                    ],
-                    className="two rows",
-                ),
-                # Below PCA plot Options
-                html.Div(
-                    [
-                        # Left options
-                        html.Div(
-                            [
-                                html.P(
-                                    "Top Min: ",
-                                    # style={
-                                    #     "margin-left": 5,
-                                    #     "margin-top": 7,
-                                    # },
-                                    className="column",
-                                ),
-                                dcc.Input(
-                                    id="pca1_color_min",
-                                    type="number",
-                                    debounce=False,
-                                    className="column",
-                                    # style={
-                                    #     "margin-left": "-1px",
-                                    #     "width": "15%",
-                                    # },
-                                ),
-                                html.P(
-                                    "Top Max: ",
-                                    style={"margin-top": 7},
-                                    className="column",
-                                ),
-                                dcc.Input(
-                                    id="pca1_color_max",
-                                    debounce=False,
-                                    type="number",
-                                    className="column",
-                                    # style={
-                                    #     "margin-left": "-1px",
-                                    #     "width": "15%",
-                                    # },
-                                ),
-                                html.P(
-                                    "Bottom Min: ",
-                                    # style={
-                                    #     "margin-left": 5,
-                                    #     "margin-top": 7,
-                                    # },
-                                    className="column",
-                                ),
-                                dcc.Input(
-                                    id="pca2_color_min",
-                                    type="number",
-                                    debounce=False,
-                                    className="column",
-                                    # style={
-                                    #     "margin-left": "-1px",
-                                    #     "width": "15%",
-                                    # },
-                                ),
-                                html.P(
-                                    "Bottom Max: ",
-                                    style={"margin-top": 7},
-                                    className="column",
-                                ),
-                                dcc.Input(
-                                    id="pca2_color_max",
-                                    debounce=False,
-                                    type="number",
-                                    className="column",
-                                    # style={
-                                    #     "margin-left": "-1px",
-                                    #     "width": "15%",
-                                    # },
-                                ),
-                            ],
-                            className="eight columns",
-                            # style=BOTTOM_DIV_STYLE,
-                        ),
-                    ]
-                ),
-                # PCA Plot options
-                html.Div(
-                    [
-                        # Plot options
-                        html.Div(
-                            [
-                                html.H5("Region"),
-                                dcc.Dropdown(
-                                    id="pca_plot_region",
-                                    options=[
-                                        {"label": "CONUS", "value": "CONUS"},
-                                    ],
-                                    value="CONUS",
-                                ),
-                            ],
-                            className="two columns",
-                        ),
-                        html.Div(
-                            [
-                                html.H5("PCA Plot (Top) Color Value"),
-                                dcc.Dropdown(
-                                    id="pca_plot_value_1",
-                                    options=[
-                                        {"label": "None", "value": "None"},
-                                    ],
-                                    value="None",
-                                ),
-                            ],
-                            className="two columns",
-                        ),
-                        # PCA Plot 2 options
-                        html.Div(
-                            [
-                                html.H5("PCA Plot (Bottom) Color Value"),
-                                dcc.Dropdown(
-                                    id="pca_plot_value_2",
-                                    options=[
-                                        {"label": "None", "value": "None"},
-                                    ],
-                                    value="None",
-                                ),
-                            ],
-                            className="two columns",
-                        ),
-                        # Plot options
-                        html.Div(
-                            [
-                                html.H5("Axis 1"),
-                                dcc.Dropdown(
-                                    id="pca_plot_axis1",
-                                    options=[
-                                        {"label": "None", "value": "None"},
-                                    ],
-                                    value="None",
-                                ),
-                            ],
-                            className="two columns",
-                        ),
-                        # Plot options
-                        html.Div(
-                            [
-                                html.H5("Axis 2"),
-                                dcc.Dropdown(
-                                    id="pca_plot_axis2",
-                                    options=[
-                                        {"label": "None", "value": "None"},
-                                    ],
-                                    value="None",
-                                ),
-                            ],
-                            className="two columns",
-                        ),
-                        # Plot options
-                        html.Div(
-                            [
-                                html.H5("Axis 3"),
-                                dcc.Dropdown(
-                                    id="pca_plot_axis3",
-                                    options=[
-                                        {"label": "None", "value": "None"},
-                                    ],
-                                    value="None",
-                                ),
-                            ],
-                            className="two columns",
-                        ),
-                        # Plot options
-                        html.Div(
-                            [
-                                html.H5("Plot Value"),
-                                dcc.Dropdown(
-                                    id="pca_plot_map_value",
-                                    options=[
-                                        {"label": "None", "value": "None"},
-                                    ],
-                                    value="None",
-                                ),
-                            ],
-                            className="two columns",
-                        ),
-                    ],
-                    className="fourteen columns",
-                ),
-            ],
-            id="pca_scenarios",
-            className="eight columns",
-            style={"display": "none"},
-        ),
-        html.Hr(
-            style={
-                "width": "92%",
-                "margin-left": "53px",
-                "margin-right": "10px",
-                "margin-bottom": "1px",
-                "margin-top": "-1px",
-                "border-top": "2px solid #fccd34",
-                "border-bottom": "3px solid #1663b5",
-            }
-        ),
-        # Submit Button to avoid repeated callbacks
-        html.Div(
-            [
-                html.Button(
-                    id="submit",
-                    children="Submit",
-                    style=BUTTON_STYLES["on"],
-                    title=("Click to submit options"),
-                    className="two columns",
-=======
->>>>>>> 3d6fe614
                 ),
                 capacity_header(id_prefix="rev", class_name="four columns"),
             ],
